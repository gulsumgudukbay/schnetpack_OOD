--- conflicted
+++ resolved
@@ -15,7 +15,8 @@
     neighbor_pairs_j = "_neighbor_pairs_j"
     neighbor_pairs_k = "_neighbor_pairs_k"
     neighbor_pairs_mask = "_neighbor_pairs_mask"
-<<<<<<< HEAD
+    neighbor_offsets_j = "_neighbor_offsets_j"
+    neighbor_offsets_k = "_neighbor_offsets_k"
 
 
 class Properties:
@@ -64,8 +65,4 @@
         dipole_derivatives: [electric_field, position],
         polarizability_derivatives: [electric_field, position],
         shielding: [magnetic_field, magnetic_moments]
-    }
-=======
-    neighbor_offsets_j = "_neighbor_offsets_j"
-    neighbor_offsets_k = "_neighbor_offsets_k"
->>>>>>> bb3ba099
+    }