--- conflicted
+++ resolved
@@ -115,7 +115,6 @@
             property_units=self.property_units,
             distance_unit=self.distance_unit,
         )
-<<<<<<< HEAD
 
     def partition(self):
         # split dataset
@@ -160,9 +159,6 @@
         self._val_dataset = self.dataset.subset(val_idx)
         self._test_dataset = self.dataset.subset(test_idx)
 
-=======
-
->>>>>>> bd09d1a9
     def setup_transforms(self):
         # setup transforms
         for t in self.train_transforms:
